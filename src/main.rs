--- conflicted
+++ resolved
@@ -79,25 +79,16 @@
 
     #[options(
         no_short,
-<<<<<<< HEAD
         long = "comments",
         parse(try_from_str = "comment_strategy_from_str"),
         default = "keep-unchanged"
     )]
     comment_strategy: CommentStrategy,
-=======
         help = "Remove automatic-table-of-contents objects",
         default = "false"
     )]
     remove_table_of_contents: bool,
 
-    #[options(
-        no_short,
-        help = "Remove Obsidian style comments from exported file",
-        default = "false"
-    )]
-    remove_obsidian_comments: bool,
->>>>>>> 3be906bc
 }
 
 fn frontmatter_strategy_from_str(input: &str) -> Result<FrontmatterStrategy> {
@@ -147,15 +138,12 @@
         exporter.add_postprocessor(&softbreaks_to_hardbreaks);
     }
 
-<<<<<<< HEAD
-    if matches!(args.comment_strategy, CommentStrategy::Remove) {
-=======
+
     if args.remove_table_of_contents {
         exporter.add_postprocessor(&remove_toc);
     }
 
-    if args.remove_obsidian_comments {
->>>>>>> 3be906bc
+    if matches!(args.comment_strategy, CommentStrategy::Remove) {
         exporter.add_postprocessor(&remove_obsidian_comments);
     }
 
