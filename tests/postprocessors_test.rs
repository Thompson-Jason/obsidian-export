<<<<<<< HEAD
=======
use obsidian_export::postprocessors::{
    filter_by_tags, remove_obsidian_comments, softbreaks_to_hardbreaks,
};
use obsidian_export::{Context, Exporter, MarkdownEvents, PostprocessorResult};
use pretty_assertions::assert_eq;
use pulldown_cmark::{CowStr, Event};
use serde_yaml::Value;
>>>>>>> 3be906bc
use std::collections::HashSet;
use std::fs::{read_to_string, remove_file};
use std::path::PathBuf;
use std::sync::Mutex;

use obsidian_export::postprocessors::{
    filter_by_tags,
    remove_obsidian_comments,
    softbreaks_to_hardbreaks,
};
use obsidian_export::{Context, Exporter, MarkdownEvents, PostprocessorResult};
use pretty_assertions::assert_eq;
use pulldown_cmark::{CowStr, Event};
use serde_yaml::Value;
use tempfile::TempDir;
use walkdir::WalkDir;

/// This postprocessor replaces any instance of "foo" with "bar" in the note
/// body.
fn foo_to_bar(_ctx: &mut Context, events: &mut MarkdownEvents<'_>) -> PostprocessorResult {
    for event in events.iter_mut() {
        if let Event::Text(text) = event {
            *event = Event::Text(CowStr::from(text.replace("foo", "bar")));
        }
    }
    PostprocessorResult::Continue
}

/// This postprocessor appends "bar: baz" to frontmatter.
fn append_frontmatter(ctx: &mut Context, _events: &mut MarkdownEvents<'_>) -> PostprocessorResult {
    ctx.frontmatter
        .insert(Value::String("bar".into()), Value::String("baz".into()));
    PostprocessorResult::Continue
}

// The purpose of this test to verify the `append_frontmatter` postprocessor is
// called to extend the frontmatter, and the `foo_to_bar` postprocessor is
// called to replace instances of "foo" with "bar" (only in the note body).
#[test]
fn test_postprocessors() {
    let tmp_dir = TempDir::new().expect("failed to make tempdir");
    let mut exporter = Exporter::new(
        PathBuf::from("tests/testdata/input/postprocessors"),
        tmp_dir.path().to_path_buf(),
    );
    exporter.add_postprocessor(&foo_to_bar);
    exporter.add_postprocessor(&append_frontmatter);

    exporter.run().unwrap();

    let expected = read_to_string("tests/testdata/expected/postprocessors/Note.md").unwrap();
    let actual = read_to_string(tmp_dir.path().join(PathBuf::from("Note.md"))).unwrap();
    assert_eq!(expected, actual);
}

#[test]
fn test_postprocessor_stophere() {
    let tmp_dir = TempDir::new().expect("failed to make tempdir");
    let mut exporter = Exporter::new(
        PathBuf::from("tests/testdata/input/postprocessors"),
        tmp_dir.path().to_path_buf(),
    );

    exporter.add_postprocessor(&|_ctx, _mdevents| PostprocessorResult::StopHere);
    exporter.add_embed_postprocessor(&|_ctx, _mdevents| PostprocessorResult::StopHere);
    exporter.add_postprocessor(&|_, _| panic!("should not be called due to above processor"));
    exporter.add_embed_postprocessor(&|_, _| panic!("should not be called due to above processor"));
    exporter.run().unwrap();
}

#[test]
fn test_postprocessor_stop_and_skip() {
    let tmp_dir = TempDir::new().expect("failed to make tempdir");
    let note_path = tmp_dir.path().join(PathBuf::from("Note.md"));

    let mut exporter = Exporter::new(
        PathBuf::from("tests/testdata/input/postprocessors"),
        tmp_dir.path().to_path_buf(),
    );
    exporter.run().unwrap();

    assert!(note_path.exists());
    remove_file(&note_path).unwrap();

    exporter.add_postprocessor(&|_ctx, _mdevents| PostprocessorResult::StopAndSkipNote);
    exporter.run().unwrap();

    assert!(!note_path.exists());
}

#[test]
fn test_postprocessor_change_destination() {
    let tmp_dir = TempDir::new().expect("failed to make tempdir");
    let original_note_path = tmp_dir.path().join(PathBuf::from("Note.md"));
    let mut exporter = Exporter::new(
        PathBuf::from("tests/testdata/input/postprocessors"),
        tmp_dir.path().to_path_buf(),
    );
    exporter.run().unwrap();

    assert!(original_note_path.exists());
    remove_file(&original_note_path).unwrap();

    exporter.add_postprocessor(&|ctx, _mdevents| {
        ctx.destination.set_file_name("MovedNote.md");
        PostprocessorResult::Continue
    });
    exporter.run().unwrap();

    let new_note_path = tmp_dir.path().join(PathBuf::from("MovedNote.md"));
    assert!(!original_note_path.exists());
    assert!(new_note_path.exists());
}

// Ensure postprocessor type definition has proper lifetimes to allow state
// (here: `parents`) to be passed in. Otherwise, this fails with an error like:
//     error[E0597]: `parents` does not live long enough
//     cast requires that `parents` is borrowed for `'static`
#[test]
#[allow(clippy::significant_drop_tightening)]
fn test_postprocessor_stateful_callback() {
    let tmp_dir = TempDir::new().expect("failed to make tempdir");
    let mut exporter = Exporter::new(
        PathBuf::from("tests/testdata/input/postprocessors"),
        tmp_dir.path().to_path_buf(),
    );

    let parents: Mutex<HashSet<PathBuf>> = Mutex::default();
    let callback = |ctx: &mut Context, _mdevents: &mut MarkdownEvents<'_>| -> PostprocessorResult {
        parents
            .lock()
            .unwrap()
            .insert(ctx.destination.parent().unwrap().to_path_buf());
        PostprocessorResult::Continue
    };
    exporter.add_postprocessor(&callback);

    exporter.run().unwrap();

    let expected = tmp_dir.path();

    let parents = parents.lock().unwrap();
    println!("{parents:?}");
    assert_eq!(1, parents.len());
    assert!(parents.contains(expected));
}

// The purpose of this test to verify the `append_frontmatter` postprocessor is
// called to extend the frontmatter, and the `foo_to_bar` postprocessor is
// called to replace instances of "foo" with "bar" (only in the note body).
#[test]
fn test_embed_postprocessors() {
    let tmp_dir = TempDir::new().expect("failed to make tempdir");
    let mut exporter = Exporter::new(
        PathBuf::from("tests/testdata/input/postprocessors"),
        tmp_dir.path().to_path_buf(),
    );
    exporter.add_embed_postprocessor(&foo_to_bar);
    // Should have no effect with embeds:
    exporter.add_embed_postprocessor(&append_frontmatter);

    exporter.run().unwrap();

    let expected =
        read_to_string("tests/testdata/expected/postprocessors/Note_embed_postprocess_only.md")
            .unwrap();
    let actual = read_to_string(tmp_dir.path().join(PathBuf::from("Note.md"))).unwrap();
    assert_eq!(expected, actual);
}

// When StopAndSkipNote is used with an embed_preprocessor, it should skip the
// embedded note but continue with the rest of the note.
#[test]
fn test_embed_postprocessors_stop_and_skip() {
    let tmp_dir = TempDir::new().expect("failed to make tempdir");
    let mut exporter = Exporter::new(
        PathBuf::from("tests/testdata/input/postprocessors"),
        tmp_dir.path().to_path_buf(),
    );
    exporter.add_embed_postprocessor(&|_ctx, _mdevents| PostprocessorResult::StopAndSkipNote);

    exporter.run().unwrap();

    let expected =
        read_to_string("tests/testdata/expected/postprocessors/Note_embed_stop_and_skip.md")
            .unwrap();
    let actual = read_to_string(tmp_dir.path().join(PathBuf::from("Note.md"))).unwrap();
    assert_eq!(expected, actual);
}

// This test verifies that the context which is passed to an embed postprocessor
// is actually correct. Primarily, this means the frontmatter should reflect
// that of the note being embedded as opposed to the frontmatter of the root
// note.
#[test]
#[allow(clippy::manual_assert)]
fn test_embed_postprocessors_context() {
    let tmp_dir = TempDir::new().expect("failed to make tempdir");
    let mut exporter = Exporter::new(
        PathBuf::from("tests/testdata/input/postprocessors"),
        tmp_dir.path().to_path_buf(),
    );

    exporter.add_postprocessor(&|ctx, _mdevents| {
        if ctx.current_file() != &PathBuf::from("Note.md") {
            return PostprocessorResult::Continue;
        }
        let is_root_note = ctx
            .frontmatter
            .get(Value::String("is_root_note".into()))
            .unwrap();
        if is_root_note != &Value::Bool(true) {
            // NOTE: Test failure may not give output consistently because the test binary
            // affects how output is captured and printed in the thread running
            // this postprocessor. Just run the test a couple times until the
            // error shows up.
            panic!(
                "postprocessor: expected is_root_note in {} to be true, got false",
                &ctx.current_file().display()
            );
        }
        PostprocessorResult::Continue
    });
    exporter.add_embed_postprocessor(&|ctx, _mdevents| {
        let is_root_note = ctx
            .frontmatter
            .get(Value::String("is_root_note".into()))
            .unwrap();
        if is_root_note == &Value::Bool(true) {
            // NOTE: Test failure may not give output consistently because the test binary
            // affects how output is captured and printed in the thread running
            // this postprocessor. Just run the test a couple times until the
            // error shows up.
            panic!(
                "embed_postprocessor: expected is_root_note in {} to be false, got true",
                &ctx.current_file().display()
            );
        }
        PostprocessorResult::Continue
    });

    exporter.run().unwrap();
}

#[test]
fn test_softbreaks_to_hardbreaks() {
    let tmp_dir = TempDir::new().expect("failed to make tempdir");
    let mut exporter = Exporter::new(
        PathBuf::from("tests/testdata/input/postprocessors"),
        tmp_dir.path().to_path_buf(),
    );
    exporter.add_postprocessor(&softbreaks_to_hardbreaks);
    exporter.run().unwrap();

    let expected =
        read_to_string("tests/testdata/expected/postprocessors/hard_linebreaks.md").unwrap();
    let actual = read_to_string(tmp_dir.path().join(PathBuf::from("hard_linebreaks.md"))).unwrap();
    assert_eq!(expected, actual);
}

#[test]
fn test_filter_by_tags() {
    let tmp_dir = TempDir::new().expect("failed to make tempdir");
    let mut exporter = Exporter::new(
        PathBuf::from("tests/testdata/input/filter-by-tags"),
        tmp_dir.path().to_path_buf(),
    );
    let filter_by_tags = filter_by_tags(
        vec!["private".into(), "no-export".into()],
        vec!["export".into()],
    );
    exporter.add_postprocessor(&filter_by_tags);
    exporter.run().unwrap();

    let walker = WalkDir::new("tests/testdata/expected/filter-by-tags/")
        // Without sorting here, different test runs may trigger the first assertion failure in
        // unpredictable order.
        .sort_by(|a, b| a.file_name().cmp(b.file_name()))
        .into_iter();
    for entry in walker {
        let entry = entry.unwrap();
        if entry.metadata().unwrap().is_dir() {
            continue;
        };
        let filename = entry.file_name().to_string_lossy().into_owned();
        let expected = read_to_string(entry.path()).unwrap_or_else(|_| {
            panic!(
                "failed to read {} from testdata/expected/filter-by-tags",
                entry.path().display()
            )
        });
        let actual = read_to_string(tmp_dir.path().join(PathBuf::from(&filename)))
            .unwrap_or_else(|_| panic!("failed to read {} from temporary exportdir", filename));

        assert_eq!(
            expected, actual,
            "{} does not have expected content",
            filename
        );
    }
}

#[test]
fn test_remove_obsidian_comments() {
    let tmp_dir = TempDir::new().expect("failed to make tempdir");
    let mut exporter = Exporter::new(
        PathBuf::from("tests/testdata/input/remove-comments/"),
        tmp_dir.path().to_path_buf(),
    );
    exporter.add_postprocessor(&remove_obsidian_comments);
    exporter.run().unwrap();

    let expected =
<<<<<<< HEAD
        read_to_string("tests/testdata/expected/remove-comments/test_comments.md").unwrap();
    let actual = read_to_string(tmp_dir.path().join(PathBuf::from("test_comments.md"))).unwrap();
=======
        read_to_string("tests/testdata/expected/remove-comments/test-comments.md").unwrap();
    let actual = read_to_string(tmp_dir.path().join(PathBuf::from("test-comments.md"))).unwrap();
>>>>>>> 3be906bc

    assert_eq!(expected, actual);
}<|MERGE_RESOLUTION|>--- conflicted
+++ resolved
@@ -1,13 +1,10 @@
-<<<<<<< HEAD
-=======
+
 use obsidian_export::postprocessors::{
     filter_by_tags, remove_obsidian_comments, softbreaks_to_hardbreaks,
 };
-use obsidian_export::{Context, Exporter, MarkdownEvents, PostprocessorResult};
 use pretty_assertions::assert_eq;
 use pulldown_cmark::{CowStr, Event};
 use serde_yaml::Value;
->>>>>>> 3be906bc
 use std::collections::HashSet;
 use std::fs::{read_to_string, remove_file};
 use std::path::PathBuf;
@@ -321,13 +318,8 @@
     exporter.run().unwrap();
 
     let expected =
-<<<<<<< HEAD
         read_to_string("tests/testdata/expected/remove-comments/test_comments.md").unwrap();
     let actual = read_to_string(tmp_dir.path().join(PathBuf::from("test_comments.md"))).unwrap();
-=======
-        read_to_string("tests/testdata/expected/remove-comments/test-comments.md").unwrap();
-    let actual = read_to_string(tmp_dir.path().join(PathBuf::from("test-comments.md"))).unwrap();
->>>>>>> 3be906bc
 
     assert_eq!(expected, actual);
 }